--- conflicted
+++ resolved
@@ -11,11 +11,7 @@
 
     attr_reader :host, :user, :root, :public_host, :public_root
 
-<<<<<<< HEAD
-    def initialize(host:, user:, public_host: nil, root: './', public_root: nil, password: nil)
-=======
-    def initialize(host:, user:, public_host: nil, root: './', public_root: './')
->>>>>>> 9675cf16
+    def initialize(host:, user:, public_host: nil, root: './', public_root: './', password: nil)
       @host = host
       @user = user
       @root = root
