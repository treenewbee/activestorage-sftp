--- conflicted
+++ resolved
@@ -11,22 +11,15 @@
 
     attr_reader :host, :user, :root, :public_host, :public_root
 
-<<<<<<< HEAD
-    def initialize(host:, user:, public_host: nil, root: './', public_root: './', password: nil, simple_public_urls: false)
-=======
-    def initialize(host:, user:, public_host: nil, root: './', public_root: './', password: nil, verify_via_http_get: false)
->>>>>>> 88ac2f07
+    def initialize(host:, user:, public_host: nil, root: './', public_root: './', password: nil, simple_public_urls: false, verify_via_http_get: false)
       @host = host
       @user = user
       @root = root
       @public_host = public_host
       @public_root = public_root
       @password = password
-<<<<<<< HEAD
       @simple_public_urls = simple_public_urls
-=======
       @verify_via_http_get = verify_via_http_get
->>>>>>> 88ac2f07
     end
 
     def upload(key, io, checksum: nil, **)
