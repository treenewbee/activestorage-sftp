[![Gem Version](https://badge.fury.io/rb/activestorage-sftp.svg)](https://badge.fury.io/rb/activestorage-sftp)

Remote DiskService through SFTP, for ActiveStorage. 

## Installation

Add this line to your application's Gemfile:

```ruby
gem 'activestorage-sftp'
```

And then execute:

    $ bundle

Or install it yourself as:

    $ gem install activestorage-sftp

## Usage

Each application server saves blobs to file server through SFTP:

```yml
# config/storage.yml
sftp:
  service: SFTP
  user: user
  root: /var/www/proj/shared/storage
  host: file.intranet
  public_host: https://file.internet
  password: <%= ENV['PASSWORD'] %> # optional
```

File server serves blobs using DiskService:
```yml
# config/storage.yml
local:
  service: Disk
  root: <%= Rails.root.join("storage") %>
```

Or use it as backup for your primary service:
```yml
# config/storage.yml
mirrored:
  service: Mirror
  primary: local #/S3/AzureStorage/GCS
  mirrors:
    - sftp
sftp:
  service: SFTP
  user: user
  root: /etc/backup/proj
  host: secure.backup
```

<<<<<<< HEAD
### use_public_url: Generate plain ("dumb") URLs of upload server

By default the generated URLs will include parameters for `content_disposition`, expiration hints etc.  A generated blobs URL might thus look like:

    https://publichost/PATH/rails/active_storage/disk/hash-hash/name.JPG?content_type=image%2Fjpeg&disposition=inline%3B+filename%3D

If you prefer simple URLs like

    https://publichost/PATH/hash

you can set a configuration option:

```yml
# config/storage.yml
=======
### Further configuration options

#### verify_via_http_get: Faster existence verification via HTTP GET

The default way of verifying that a blob does exist is to login to the sftp server and stat() the relevant file.  This is done e.g. before re-transforming and uploading an image variant.  While other "caching" solutions exist to speed up that process, a simple and efficient way of verifying the existence of a file is to query the relevant server with an HTTP HEAD request.  Depending on the setup this might not always be a viable way, so it can be switched on with a configuration option.

```yml
>>>>>>> 88ac2f07
sftp:
  service: SFTP
  user: user
  root: /var/www/proj/shared/storage
  host: file.intranet
  public_host: https://file.internet
<<<<<<< HEAD
  simple_public_urls: true
```

=======
  verify_via_http_get: true # defaults to false
```
>>>>>>> 88ac2f07

## Contributing

Bug reports and pull requests are welcome on GitHub at https://github.com/treenewbee/activestorage-sftp.

## License

The gem is available as open source under the terms of the [MIT License](https://opensource.org/licenses/MIT).<|MERGE_RESOLUTION|>--- conflicted
+++ resolved
@@ -56,8 +56,9 @@
   host: secure.backup
 ```
 
-<<<<<<< HEAD
-### use_public_url: Generate plain ("dumb") URLs of upload server
+### Further configuration options:
+
+#### use_public_url: Generate plain ("dumb") URLs of upload server
 
 By default the generated URLs will include parameters for `content_disposition`, expiration hints etc.  A generated blobs URL might thus look like:
 
@@ -71,29 +72,18 @@
 
 ```yml
 # config/storage.yml
-=======
-### Further configuration options
+simple_public_urls: true
+```
+
 
 #### verify_via_http_get: Faster existence verification via HTTP GET
 
 The default way of verifying that a blob does exist is to login to the sftp server and stat() the relevant file.  This is done e.g. before re-transforming and uploading an image variant.  While other "caching" solutions exist to speed up that process, a simple and efficient way of verifying the existence of a file is to query the relevant server with an HTTP HEAD request.  Depending on the setup this might not always be a viable way, so it can be switched on with a configuration option.
 
 ```yml
->>>>>>> 88ac2f07
-sftp:
-  service: SFTP
-  user: user
-  root: /var/www/proj/shared/storage
-  host: file.intranet
-  public_host: https://file.internet
-<<<<<<< HEAD
-  simple_public_urls: true
-```
-
-=======
+# config/storage.yml
   verify_via_http_get: true # defaults to false
 ```
->>>>>>> 88ac2f07
 
 ## Contributing
 
